--- conflicted
+++ resolved
@@ -1,572 +1,527 @@
-﻿/*
-Trajectories
-Copyright 2014, Youen Toupin
-
-This file is part of Trajectories, under MIT license.
-*/
-
-//#define PRECOMPUTE_CACHE
-#define USE_CACHE
-
-using System;
-using System.Collections.Generic;
-using System.IO;
-using System.Linq;
-using System.Text;
-using UnityEngine;
-using System.Reflection;
-
-namespace Trajectories
-{
-    // this class abstracts the game aerodynamic computations to provide an unified interface wether the stock drag is used, or a supported mod is installed
-    class VesselAerodynamicModel
-    {
-        private double mass_;
-        public double mass { get { return mass_; } }
-
-        private static string aerodynamicModelName_ = "unknown";
-        public static string AerodynamicModelName { get { return aerodynamicModelName_; } }
-
-        private Vessel vessel_;
-        private CelestialBody body_;
-        private double stockDragCoeff_;
-
-        private Vector2[,,] cachedFARForces; // cached aerodynamic forces in a two dimensional array : indexed by velocity magnitude, atmosphere density and angle of attack
-        private double maxFARVelocity;
-        private double maxFARAngleOfAttack; // valid values are in range [-maxFARAngleOfAttack ; maxFARAngleOfAttack]
-        private bool isValid;
-        private bool farInitialized = false;
-        private bool useNEAR = false;
-        private bool useStockModel;
-        #if PRECOMPUTE_CACHE
-        private bool cachePrecomputed = false;
-        #endif
-        private double referenceDrag = 0;
-        private DateTime nextAllowedAutomaticUpdate = DateTime.Now;
-
-        private Type FARBasicDragModelType;
-        private Type FARWingAerodynamicModelType;
-        private MethodInfo FARBasicDragModel_RunDragCalculation;
-        private FieldInfo FARBasicDragModel_YmaxForce;
-        private FieldInfo FARBasicDragModel_XZmaxForce;
-        private MethodInfo FARWingAerodynamicModel_CalculateForces;
-        private FieldInfo FARWingAerodynamicModel_rho;
-        private FieldInfo FARWingAerodynamicModel_stall;
-        private FieldInfo FARWingAerodynamicModel_YmaxForce;
-        private FieldInfo FARWingAerodynamicModel_XZmaxForce;
-        private MethodInfo FARAeroUtil_GetMachNumber;
-        private MethodInfo FARAeroUtil_GetCurrentDensity;
-
-        public bool Verbose { get; set; }
-
-        public VesselAerodynamicModel(Vessel vessel, CelestialBody body)
-        {
-            vessel_ = vessel;
-            body_ = body;
-
-            updateVesselInfo();
-
-            initFARModel();
-        }
-
-        private void updateVesselInfo()
-        {
-            stockDragCoeff_ = 0.0;
-            mass_ = 0.0;
-            foreach (var part in vessel_.Parts)
-            {
-                if (part.physicalSignificance == Part.PhysicalSignificance.NONE)
-                    continue;
-
-                float partMass = part.mass + part.GetResourceMass();
-                stockDragCoeff_ += part.maximum_drag * partMass;
-                mass_ += partMass;
-            }
-            stockDragCoeff_ /= mass_;
-        }
-
-        public bool isValidFor(Vessel vessel, CelestialBody body)
-        {
-            if (vessel != vessel_ || body_ != body)
-                return false;
-
-            if (!useStockModel && Settings.fetch.AutoUpdateAerodynamicModel)
-            {
-                double newRefDrag = computeFARReferenceDrag();
-                if (referenceDrag == 0)
-                    referenceDrag = newRefDrag;
-                double ratio = Math.Max(newRefDrag, referenceDrag) / Math.Max(1, Math.Min(newRefDrag, referenceDrag));
-                if (ratio > 1.2 && DateTime.Now > nextAllowedAutomaticUpdate)
-                {
-                    nextAllowedAutomaticUpdate = DateTime.Now.AddSeconds(10); // limit updates frequency (could make the game almost unresponsive on some computers)
-                    //ScreenMessages.PostScreenMessage("Trajectory aerodynamic model auto-updated");
-                    isValid = false;
-                }
-            }
-
-            return isValid;
-        }
-
-        public void IncrementalUpdate()
-        {
-            updateVesselInfo();
-        }
-
-        public void Invalidate()
-        {
-            isValid = false;
-        }
-
-        public double computeFARReferenceDrag()
-        {
-            Vector3 forces = computeForces_FAR(10, 2, new Vector3d(3000.0, 0, 0), new Vector3(0, 1, 0), 0, 0.25);
-            return forces.sqrMagnitude;
-        }
-
-        private void initFARModel()
-        {
-            bool farInstalled = false;
-
-            foreach (var loadedAssembly in AssemblyLoader.loadedAssemblies)
-            {
-                switch (loadedAssembly.name)
-                {
-                    case "NEAR":
-                        useNEAR = true;
-                        goto case "FerramAerospaceResearch";
-                    case "FerramAerospaceResearch":
-                        string namespaceName = useNEAR ? "NEAR" : "ferram4";
-                        FARBasicDragModelType = loadedAssembly.assembly.GetType(namespaceName + ".FARBasicDragModel");
-                        FARBasicDragModel_YmaxForce = FARBasicDragModelType.GetField("YmaxForce", BindingFlags.Public | BindingFlags.Instance);
-                        FARBasicDragModel_XZmaxForce = FARBasicDragModelType.GetField("XZmaxForce", BindingFlags.Public | BindingFlags.Instance);
-                        FARWingAerodynamicModelType = loadedAssembly.assembly.GetType(namespaceName + ".FARWingAerodynamicModel");
-                        FARWingAerodynamicModel_CalculateForces = FARWingAerodynamicModelType.GetMethodEx("CalculateForces", BindingFlags.Public | BindingFlags.Instance);
-                        FARWingAerodynamicModel_rho = FARWingAerodynamicModelType.GetField("rho", BindingFlags.NonPublic | BindingFlags.Instance);
-                        if(FARWingAerodynamicModel_rho == null)
-                            FARWingAerodynamicModel_rho = loadedAssembly.assembly.GetType(namespaceName + ".FARBaseAerodynamics").GetField("rho", BindingFlags.Public | BindingFlags.Instance); // this has changed in FAR 0.14.3
-                        FARWingAerodynamicModel_stall = FARWingAerodynamicModelType.GetField("stall", BindingFlags.NonPublic | BindingFlags.Instance);
-                        FARWingAerodynamicModel_YmaxForce = FARWingAerodynamicModelType.GetField("YmaxForce", BindingFlags.Public | BindingFlags.Instance);
-                        FARWingAerodynamicModel_XZmaxForce = FARWingAerodynamicModelType.GetField("XZmaxForce", BindingFlags.Public | BindingFlags.Instance);
-                        if (!useNEAR)
-                        {
-                            FARBasicDragModel_RunDragCalculation = FARBasicDragModelType.GetMethodEx("RunDragCalculation", new Type[] { typeof(Vector3d), typeof(double), typeof(double) });
-                            FARAeroUtil_GetMachNumber = loadedAssembly.assembly.GetType(namespaceName + ".FARAeroUtil").GetMethodEx("GetMachNumber", new Type[] { typeof(CelestialBody), typeof(double), typeof(Vector3d)});
-                            FARAeroUtil_GetCurrentDensity = loadedAssembly.assembly.GetType(namespaceName + ".FARAeroUtil").GetMethodEx("GetCurrentDensity", new Type[] { typeof(CelestialBody), typeof(double), typeof(bool) });
-                        }
-                        else
-                        {
-                            FARBasicDragModel_RunDragCalculation = FARBasicDragModelType.GetMethodEx("RunDragCalculation", new Type[] { typeof(Vector3d), typeof(double) });
-                        }
-                        farInstalled = true;
-                        break;
-                }
-            }
-
-            if (!farInstalled)
-            {
-                //ScreenMessages.PostScreenMessage("Ferram Aerospace Research (FAR or NEAR) not installed, or incompatible version, using stock aerodynamics");
-                //ScreenMessages.PostScreenMessage("WARNING: stock aerodynamic model does not predict lift, spacecrafts with wings will have inaccurate predictions");
-                aerodynamicModelName_ = "stock";
-                useStockModel = true;
-                isValid = true;
-                return;
-            }
-            else
-            {
-                if(useNEAR)
-                    aerodynamicModelName_ = "NEAR";
-                else
-                    aerodynamicModelName_ = "FAR";
-            }
-
-            maxFARVelocity = 10000.0;
-            maxFARAngleOfAttack = 180.0 / 180.0 * Math.PI;
-
-<<<<<<< HEAD
-            int velocityResolution = 32;
-=======
-            int velocityResolution = 64;
->>>>>>> 122aa516
-            int angleOfAttackResolution = 32;
-            int altitudeResolution = 32;
-
-            cachedFARForces = new Vector2[velocityResolution, angleOfAttackResolution, altitudeResolution];
-
-            for (int v = 0; v < velocityResolution; ++v)
-            {
-                for (int a = 0; a < angleOfAttackResolution; ++a)
-                {
-                    for (int m = 0; m < altitudeResolution; ++m)
-                    {
-                        cachedFARForces[v, a, m] = new Vector2(float.NaN, float.NaN);
-                    }
-                }
-            }
-
-            isValid = true;
-
-            precomputeCache();
-        }
-
-        private void precomputeCache()
-        {
-            #if PRECOMPUTE_CACHE
-            if (!cachePrecomputed && isFARInitialized())
-            {
-                for (int v = 0; v < cachedFARForces.GetLength(0); ++v)
-                {
-                    for (int a = 0; a < cachedFARForces.GetLength(1); ++a)
-                    {
-                        for(int m = 0; m < cachedFARForces.GetLength(2); ++m)
-                        {
-                            computeCacheEntry(v, a, m);
-                        }
-                    }
-                }
-                cachePrecomputed = true;
-            }
-#endif
-        }
-
-        private Vector2 computeCacheEntry(int v, int a, int m)
-        {
-            if (!isFARInitialized())
-                throw new Exception("Internal error");
-
-            double vel = maxFARVelocity * (double)v / (double)(cachedFARForces.GetLength(0) - 1);
-            double v2 = Math.Max(1.0, vel * vel);
-
-            Vector3d velocity = new Vector3d(vel, 0, 0);
-<<<<<<< HEAD
-            
-            double maxAltitude = body_.maxAtmosphereAltitude;
-            double currentAltitude = maxAltitude * (double)m / (double)(cachedFARForces.GetLength(2) - 1);
-            double machNumber = useNEAR ? 0.0 : (double)FARAeroUtil_GetMachNumber.Invoke(null, new object[] { body_, currentAltitude, new Vector3d((float)vel, 0, 0) });
-            double pressure = FlightGlobals.getStaticPressure(currentAltitude, body_);
-            double stockRho = FlightGlobals.getAtmDensity(pressure);
-            double rho = useNEAR ? stockRho : (double)FARAeroUtil_GetCurrentDensity.Invoke(null, new object[] { body_, currentAltitude, false });
-            if (rho < 0.0000000001)
-                return new Vector2(0, 0);
-            double invScale = 1.0 / (rho * v2); // divide by v² and rho before storing the force, to increase accuracy (the reverse operation is performed when reading from the cache)
-
-            double AoA = maxFARAngleOfAttack * ((double)a / (double)(cachedFARForces.GetLength(1) - 1) * 2.0 - 1.0);
-            Vector3d force = computeForces_FAR(rho, machNumber, velocity, new Vector3(0, 1, 0), AoA, 0.25) * invScale;
-            return cachedFARForces[v, a, m] = new Vector2((float)force.x, (float)force.y);
-=======
-
-            double maxAltitude = body_.atmosphereDepth;
-            double currentAltitude = maxAltitude * (double)m / (double)(cachedFARForces.GetLength(2) - 1);
-            double machNumber = useNEAR ? 0.0 : (double)FARAeroUtil_GetMachNumber.Invoke(null, new object[] { body_, currentAltitude, new Vector3d((float)vel, 0, 0) });
-            double pressure = FlightGlobals.getStaticPressure(currentAltitude, body_);
-            double temperature = FlightGlobals.getExternalTemperature(currentAltitude, body_);
-            double stockRho = FlightGlobals.getAtmDensity(pressure, temperature);
-            double rho = useNEAR ? stockRho : (double)FARAeroUtil_GetCurrentDensity.Invoke(null, new object[] { body_, currentAltitude, false });
-            if (rho < 0.0000000001)
-                return new Vector2(0, 0);
-            double invRho = 1.0 / rho;
-
-            double AoA = maxFARAngleOfAttack * ((double)a / (double)(cachedFARForces.GetLength(1) - 1) * 2.0 - 1.0);
-            Vector3d force = computeForces_FAR(rho, machNumber, velocity, new Vector3(0, 1, 0), AoA, 0.25) * invRho;
-            return cachedFARForces[v, a, m] = new Vector2((float)(force.x / v2), (float)(force.y / v2)); // divide by v² before storing the force, to increase accuracy (the reverse operation is performed when reading from the cache)
->>>>>>> 122aa516
-        }
-
-        private bool isFARInitialized()
-        {
-            if (!farInitialized)
-                farInitialized = (computeFARReferenceDrag() >= 1);
-
-            return farInitialized;
-        }
-
-        private Vector2 getCachedFARForce(int v, int a, int m)
-        {
-            if (!isFARInitialized())
-                return new Vector2(0, 0);
-
-            #if PRECOMPUTE_CACHE
-<<<<<<< HEAD
-            return cachedFARForces[v,a,m];
-=======
-            return cachedFARForces[v,a,m] * (float)v2;
->>>>>>> 122aa516
-            #else
-            Vector2 f = cachedFARForces[v, a, m];
-
-            if(float.IsNaN(f.x))
-            {
-                f = computeCacheEntry(v,a,m); 
-            }
-
-            return f;
-            #endif
-        }
-
-        private Vector2 sample2d(int vFloor, float vFrac, int aFloor, float aFrac, int mFloor)
-        {
-            Vector2 f00 = getCachedFARForce(vFloor, aFloor, mFloor);
-            Vector2 f10 = getCachedFARForce(vFloor + 1, aFloor, mFloor);
-
-            Vector2 f01 = getCachedFARForce(vFloor, aFloor + 1, mFloor);
-            Vector2 f11 = getCachedFARForce(vFloor + 1, aFloor + 1, mFloor);
-
-            Vector2 f0 = f01 * aFrac + f00 * (1.0f - aFrac);
-            Vector2 f1 = f11 * aFrac + f10 * (1.0f - aFrac);
-
-            return f1 * vFrac + f0 * (1.0f - vFrac);
-        }
-
-        private Vector2 sample3d(int vFloor, float vFrac, int aFloor, float aFrac, int mFloor, float mFrac)
-        {
-            Vector2 f0 = sample2d(vFloor, vFrac, aFloor, aFrac, mFloor);
-            Vector2 f1 = sample2d(vFloor, vFrac, aFloor, aFrac, mFloor + 1);
-
-            return f1 * mFrac + f0 * (1.0f - mFrac);
-        }
-
-        private Vector2 getFARForce(double velocity, double altitudeAboveSea, double angleOfAttack)
-        {
-            precomputeCache();
-
-            //Util.PostSingleScreenMessage("getFARForce velocity", "velocity = " + velocity);
-            float vFrac = (float)(velocity / maxFARVelocity * (double)(cachedFARForces.GetLength(0)-1));
-            int vFloor = Math.Min(cachedFARForces.GetLength(0)-2, (int)vFrac);
-            vFrac = Math.Min(1.0f, vFrac - (float)vFloor);
-
-            float aFrac = (float)((angleOfAttack / maxFARAngleOfAttack * 0.5 + 0.5) * (double)(cachedFARForces.GetLength(1) - 1));
-            int aFloor = Math.Max(0, Math.Min(cachedFARForces.GetLength(1) - 2, (int)aFrac));
-            aFrac = Math.Max(0.0f, Math.Min(1.0f, aFrac - (float)aFloor));
-
-<<<<<<< HEAD
-            double maxAltitude = body_.maxAtmosphereAltitude;
-            float mFrac = (float)(altitudeAboveSea / maxAltitude * (double)(cachedFARForces.GetLength(2) - 1));
-            int mFloor = Math.Max(0, Math.Min(cachedFARForces.GetLength(2) - 2, (int)mFrac));
-            mFrac = Math.Max(0.0f, Math.Min(1.0f, mFrac - (float)mFloor));
-
-            if(Verbose)
-            {
-                Util.PostSingleScreenMessage("cache cell", "cache cell: ["+vFloor+", "+aFloor+", "+mFloor+"]");
-                Util.PostSingleScreenMessage("altitude cell", "altitude cell: " + altitudeAboveSea + " / " + maxAltitude + " * " + (double)(cachedFARForces.GetLength(2) - 1));
-            }
-
-            Vector2 res = sample3d(vFloor, vFrac, aFloor, aFrac, mFloor, mFrac);
-            
-            double pressure = FlightGlobals.getStaticPressure(altitudeAboveSea, body_);
-            double stockRho = FlightGlobals.getAtmDensity(pressure);
-            double rho = useNEAR ? stockRho : (double)FARAeroUtil_GetCurrentDensity.Invoke(null, new object[] { body_, altitudeAboveSea, false });
-
-            res = res * (float)(velocity * velocity * rho);
-=======
-            double maxAltitude = body_.atmosphereDepth;
-            float mFrac = (float)(altitudeAboveSea / maxAltitude * (double)(cachedFARForces.GetLength(2) - 1));
-            int mFloor = Math.Max(0, Math.Min(cachedFARForces.GetLength(2) - 2, (int)mFrac));
-            mFrac = Math.Max(0.0f, Math.Min(1.0f, mFrac - (float)mFloor));
-
-            if(Verbose)
-            {
-                Util.PostSingleScreenMessage("cache cell", "cache cell: ["+vFloor+", "+aFloor+", "+mFloor+"]");
-                Util.PostSingleScreenMessage("altitude cell", "altitude cell: " + altitudeAboveSea + " / " + maxAltitude + " * " + (double)(cachedFARForces.GetLength(2) - 1));
-            }
-
-            Vector2 res = sample3d(vFloor, vFrac, aFloor, aFrac, mFloor, mFrac);
-
-            double pressure = FlightGlobals.getStaticPressure(altitudeAboveSea, body_);
-            double temperature = FlightGlobals.getExternalTemperature(altitudeAboveSea, body_);
-            double stockRho = FlightGlobals.getAtmDensity(pressure, temperature);
-            double rho = useNEAR ? stockRho : (double)FARAeroUtil_GetCurrentDensity.Invoke(null, new object[] { body_, altitudeAboveSea, false });
-
-            res = res * (float)rho;
->>>>>>> 122aa516
-
-            return res;
-        }
-
-        // returns the total aerodynamic forces that would be applied on the vessel if it was at bodySpacePosition with bodySpaceVelocity relatively to the specified celestial body
-        // dt is the time delta during which the force will be applied, so if the model supports it, it can compute an average force (to be more accurate than a simple instantaneous force)
-        public Vector3d computeForces(CelestialBody body, Vector3d bodySpacePosition, Vector3d airVelocity, double angleOfAttack, double dt)
-        {
-            if(useStockModel)
-                return computeForces_StockDrag(body, bodySpacePosition, airVelocity, dt); // TODO: compute stock lift
-            else
-                return computeForces_FAR(body, bodySpacePosition, airVelocity, angleOfAttack, dt);
-        }
-
-        private Vector3d computeForces_StockDrag(CelestialBody body, Vector3d bodySpacePosition, Vector3d airVelocity, double dt)
-        {
-            double altitudeAboveSea = bodySpacePosition.magnitude - body.Radius;
-            double pressure = FlightGlobals.getStaticPressure(altitudeAboveSea, body);
-            double temperature = FlightGlobals.getExternalTemperature(altitudeAboveSea, body);
-            if (pressure <= 0)
-                return Vector3d.zero;
-
-            double rho = FlightGlobals.getAtmDensity(pressure, temperature);
-
-            double velocityMag = airVelocity.magnitude;
-
-            double crossSectionalArea = PhysicsGlobals.DragMultiplier * mass_;
-            return airVelocity * (-0.5 * rho * velocityMag * stockDragCoeff_ * crossSectionalArea);
-        }
-
-        public Vector3d computeForces_FAR(double rho, double machNumber, Vector3d airVelocity, Vector3d vup, double angleOfAttack, double dt)
-        {
-            Transform vesselTransform = vessel_.ReferenceTransform;
-
-            // this is weird, but the vessel orientation does not match the reference transform (up is forward), this code fixes it but I don't know if it'll work in all cases
-            Vector3d vesselBackward = (Vector3d)(-vesselTransform.up.normalized);
-            Vector3d vesselForward = -vesselBackward;
-            Vector3d vesselUp = (Vector3d)(-vesselTransform.forward.normalized);
-            Vector3d vesselRight = Vector3d.Cross(vesselUp, vesselBackward).normalized;
-
-            Vector3d airVelocityForFixedAoA = (vesselForward * Math.Cos(-angleOfAttack) + vesselUp * Math.Sin(-angleOfAttack)) * airVelocity.magnitude;
-
-            Vector3d totalForce = new Vector3d(0, 0, 0);
-
-            foreach (var part in vessel_.Parts)
-            {
-                if (part.Rigidbody == null)
-                    continue;
-
-                foreach (var module in part.Modules)
-                {
-                    if (FARBasicDragModelType.IsInstanceOfType(module))
-                    {
-                        double YmaxForce = 0, XZmaxForce = 0;
-                        if (!useNEAR)
-                        {
-                            // make sure we don't trigger aerodynamic failures during prediction
-                            YmaxForce = (double)FARBasicDragModel_YmaxForce.GetValue(module);
-                            XZmaxForce = (double)FARBasicDragModel_XZmaxForce.GetValue(module);
-                            FARBasicDragModel_YmaxForce.SetValue(module, Double.MaxValue);
-                            FARBasicDragModel_XZmaxForce.SetValue(module, Double.MaxValue);
-                        }
-
-                        if(useNEAR)
-                            totalForce += (Vector3d)FARBasicDragModel_RunDragCalculation.Invoke(module, new object[] { airVelocityForFixedAoA, rho });
-                        else
-                            totalForce += (Vector3d)FARBasicDragModel_RunDragCalculation.Invoke(module, new object[] { airVelocityForFixedAoA, machNumber, rho });
-
-                        if (!useNEAR)
-                        {
-                            FARBasicDragModel_YmaxForce.SetValue(module, YmaxForce);
-                            FARBasicDragModel_XZmaxForce.SetValue(module, XZmaxForce);
-                        }
-                    }
-
-                    if (FARWingAerodynamicModelType.IsInstanceOfType(module))
-                    {
-                        double YmaxForce = 0, XZmaxForce = 0;
-                        if (!useNEAR)
-                        {
-                            // make sure we don't trigger aerodynamic failures during prediction
-                            YmaxForce = (double)FARWingAerodynamicModel_YmaxForce.GetValue(module);
-                            XZmaxForce = (double)FARWingAerodynamicModel_XZmaxForce.GetValue(module);
-                            FARWingAerodynamicModel_YmaxForce.SetValue(module, Double.MaxValue);
-                            FARWingAerodynamicModel_XZmaxForce.SetValue(module, Double.MaxValue);
-                        }
-
-                        double rhoBackup = (double)FARWingAerodynamicModel_rho.GetValue(module);
-                        FARWingAerodynamicModel_rho.SetValue(module, rho);
-
-                        // FAR uses the stall value computed in the previous frame to compute the new one. This is incompatible with prediction code that shares the same state variables as the normal simulation.
-                        // This is also incompatible with forces caching that is made to improve performances, as such caching can't depend on the previous wing state
-                        // To solve this problem, we assume wings never stall during prediction, and we backup/restore the stall value each time
-                        double stallBackup = (double)FARWingAerodynamicModel_stall.GetValue(module);
-                        FARWingAerodynamicModel_stall.SetValue(module, 0);
-
-                        double PerpVelocity = Vector3d.Dot(part.partTransform.forward, airVelocityForFixedAoA.normalized);
-                        double FARAoA = Math.Asin(Math.Min(Math.Max(PerpVelocity, -1), 1));
-                        if(useNEAR)
-                            totalForce += (Vector3d)FARWingAerodynamicModel_CalculateForces.Invoke(module, new object[] { airVelocityForFixedAoA, FARAoA });
-                        else
-                            totalForce += (Vector3d)FARWingAerodynamicModel_CalculateForces.Invoke(module, new object[] { airVelocityForFixedAoA, machNumber, FARAoA });
-
-                        FARWingAerodynamicModel_rho.SetValue(module, rhoBackup);
-                        FARWingAerodynamicModel_stall.SetValue(module, stallBackup);
-
-                        if (!useNEAR)
-                        {
-                            FARWingAerodynamicModel_YmaxForce.SetValue(module, YmaxForce);
-                            FARWingAerodynamicModel_XZmaxForce.SetValue(module, XZmaxForce);
-                        }
-                    }
-                }
-            }
-
-            if (Double.IsNaN(totalForce.x) || Double.IsNaN(totalForce.y) || Double.IsNaN(totalForce.z))
-            {
-                Debug.Log("Trajectories: WARNING: FAR/NEAR totalForce is NAN (rho=" + rho + ", machNumber=" + machNumber + ", airVelocity=" + airVelocity.magnitude + ", angleOfAttack=" + angleOfAttack);
-                return new Vector3d(0, 0, 0); // Don't send NaN into the simulation as it would cause bad things (infinite loops, crash, etc.). I think this case only happens at the atmosphere edge, so the total force should be 0 anyway.
-            }
-
-            // convert the force computed by FAR (depends on the current vessel orientation, which is irrelevant for the prediction) to the predicted vessel orientation (which depends on the predicted velocity)
-            Vector3d localForce = new Vector3d(Vector3d.Dot(vesselRight, totalForce), Vector3d.Dot(vesselUp, totalForce), Vector3d.Dot(vesselBackward, totalForce));
-
-            //if (Double.IsNaN(localForce.x) || Double.IsNaN(localForce.y) || Double.IsNaN(localForce.z))
-            //    throw new Exception("localForce is NAN");
-
-            Vector3d velForward = airVelocity.normalized;
-            Vector3d velBackward = -velForward;
-            Vector3d velRight = Vector3d.Cross(vup, velBackward);
-            if (velRight.sqrMagnitude < 0.001)
-            {
-                velRight = Vector3d.Cross(vesselUp, velBackward);
-                if (velRight.sqrMagnitude < 0.001)
-                {
-                    velRight = Vector3d.Cross(vesselBackward, velBackward).normalized;
-                }
-                else
-                {
-                    velRight = velRight.normalized;
-                }
-            }
-            else
-                velRight = velRight.normalized;
-            Vector3d velUp = Vector3d.Cross(velBackward, velRight).normalized;
-
-            Vector3d predictedVesselForward = velForward * Math.Cos(angleOfAttack) + velUp * Math.Sin(angleOfAttack);
-            Vector3d predictedVesselBackward = -predictedVesselForward;
-            Vector3d predictedVesselRight = velRight;
-            Vector3d predictedVesselUp = Vector3d.Cross(predictedVesselBackward, predictedVesselRight).normalized;
-
-            Vector3d res = predictedVesselRight * localForce.x + predictedVesselUp * localForce.y + predictedVesselBackward * localForce.z;
-            if (Double.IsNaN(res.x) || Double.IsNaN(res.y) || Double.IsNaN(res.z))
-            {
-                Debug.Log("Trajectories: res is NaN (rho=" + rho + ", machNumber=" + machNumber + ", airVelocity=" + airVelocity.magnitude + ", angleOfAttack=" + angleOfAttack);
-                return new Vector3d(0, 0, 0); // Don't send NaN into the simulation as it would cause bad things (infinite loops, crash, etc.). I think this case only happens at the atmosphere edge, so the total force should be 0 anyway.
-            }
-            return res;
-        }
-
-        private Vector3d computeForces_FAR(CelestialBody body, Vector3d bodySpacePosition, Vector3d airVelocity, double angleOfAttack, double dt)
-        {
-            double altitudeAboveSea = bodySpacePosition.magnitude - body.Radius;
-
-            double pressure = FlightGlobals.getStaticPressure(altitudeAboveSea, body);
-            if (pressure <= 0) {
-                return Vector3d.zero;
-            }
-                
-            double temperature = FlightGlobals.getExternalTemperature(altitudeAboveSea, body);
-            
-            double stockRho = FlightGlobals.getAtmDensity(pressure, temperature);
-
-            double rho = useNEAR ? stockRho : (double)FARAeroUtil_GetCurrentDensity.Invoke(null, new object[] { body, altitudeAboveSea, false });
-
-            double actualMachNumber = useNEAR ? 0.0 : (double)FARAeroUtil_GetMachNumber.Invoke(null, new object[] { body_, altitudeAboveSea, new Vector3d((float)airVelocity.magnitude, 0, 0) });
-#if !USE_CACHE
-            return computeForces_FAR(rho, actualMachNumber, airVelocity, bodySpacePosition, angleOfAttack, dt);
-#else
-            //double approxMachNumber = useNEAR ? 0.0 : (double)FARAeroUtil_GetMachNumber.Invoke(null, new object[] { body_, body.maxAtmosphereAltitude * 0.5, new Vector3d((float)airVelocity.magnitude, 0, 0) });
-            //Util.PostSingleScreenMessage("machNum", "machNumber = " + actualMachNumber + " ; approx machNumber = " + approxMachNumber);
-
-            Vector2 force = getFARForce(airVelocity.magnitude, altitudeAboveSea, angleOfAttack);
-
-            Vector3d forward = airVelocity.normalized;
-            Vector3d right = Vector3d.Cross(forward, bodySpacePosition).normalized;
-            Vector3d up = Vector3d.Cross(right, forward).normalized;
-
-            return forward * force.x + up * force.y;
-#endif
-        }
-    }
-}
+﻿/*
+Trajectories
+Copyright 2014, Youen Toupin
+
+This file is part of Trajectories, under MIT license.
+*/
+
+//#define PRECOMPUTE_CACHE
+#define USE_CACHE
+
+using System;
+using System.Collections.Generic;
+using System.IO;
+using System.Linq;
+using System.Text;
+using UnityEngine;
+using System.Reflection;
+
+namespace Trajectories
+{
+    // this class abstracts the game aerodynamic computations to provide an unified interface wether the stock drag is used, or a supported mod is installed
+    class VesselAerodynamicModel
+    {
+        private double mass_;
+        public double mass { get { return mass_; } }
+
+        private static string aerodynamicModelName_ = "unknown";
+        public static string AerodynamicModelName { get { return aerodynamicModelName_; } }
+
+        private Vessel vessel_;
+        private CelestialBody body_;
+        private double stockDragCoeff_;
+
+        private Vector2[,,] cachedFARForces; // cached aerodynamic forces in a two dimensional array : indexed by velocity magnitude, atmosphere density and angle of attack
+        private double maxFARVelocity;
+        private double maxFARAngleOfAttack; // valid values are in range [-maxFARAngleOfAttack ; maxFARAngleOfAttack]
+        private bool isValid;
+        private bool farInitialized = false;
+        private bool useNEAR = false;
+        private bool useStockModel;
+        #if PRECOMPUTE_CACHE
+        private bool cachePrecomputed = false;
+        #endif
+        private double referenceDrag = 0;
+        private DateTime nextAllowedAutomaticUpdate = DateTime.Now;
+
+        private Type FARBasicDragModelType;
+        private Type FARWingAerodynamicModelType;
+        private MethodInfo FARBasicDragModel_RunDragCalculation;
+        private FieldInfo FARBasicDragModel_YmaxForce;
+        private FieldInfo FARBasicDragModel_XZmaxForce;
+        private MethodInfo FARWingAerodynamicModel_CalculateForces;
+        private FieldInfo FARWingAerodynamicModel_rho;
+        private FieldInfo FARWingAerodynamicModel_stall;
+        private FieldInfo FARWingAerodynamicModel_YmaxForce;
+        private FieldInfo FARWingAerodynamicModel_XZmaxForce;
+        private MethodInfo FARAeroUtil_GetMachNumber;
+        private MethodInfo FARAeroUtil_GetCurrentDensity;
+
+        public bool Verbose { get; set; }
+
+        public VesselAerodynamicModel(Vessel vessel, CelestialBody body)
+        {
+            vessel_ = vessel;
+            body_ = body;
+
+            updateVesselInfo();
+
+            initFARModel();
+        }
+
+        private void updateVesselInfo()
+        {
+            stockDragCoeff_ = 0.0;
+            mass_ = 0.0;
+            foreach (var part in vessel_.Parts)
+            {
+                if (part.physicalSignificance == Part.PhysicalSignificance.NONE)
+                    continue;
+
+                float partMass = part.mass + part.GetResourceMass();
+                stockDragCoeff_ += part.maximum_drag * partMass;
+                mass_ += partMass;
+            }
+            stockDragCoeff_ /= mass_;
+        }
+
+        public bool isValidFor(Vessel vessel, CelestialBody body)
+        {
+            if (vessel != vessel_ || body_ != body)
+                return false;
+
+            if (!useStockModel && Settings.fetch.AutoUpdateAerodynamicModel)
+            {
+                double newRefDrag = computeFARReferenceDrag();
+                if (referenceDrag == 0)
+                    referenceDrag = newRefDrag;
+                double ratio = Math.Max(newRefDrag, referenceDrag) / Math.Max(1, Math.Min(newRefDrag, referenceDrag));
+                if (ratio > 1.2 && DateTime.Now > nextAllowedAutomaticUpdate)
+                {
+                    nextAllowedAutomaticUpdate = DateTime.Now.AddSeconds(10); // limit updates frequency (could make the game almost unresponsive on some computers)
+                    //ScreenMessages.PostScreenMessage("Trajectory aerodynamic model auto-updated");
+                    isValid = false;
+                }
+            }
+
+            return isValid;
+        }
+
+        public void IncrementalUpdate()
+        {
+            updateVesselInfo();
+        }
+
+        public void Invalidate()
+        {
+            isValid = false;
+        }
+
+        public double computeFARReferenceDrag()
+        {
+            Vector3 forces = computeForces_FAR(10, 2, new Vector3d(3000.0, 0, 0), new Vector3(0, 1, 0), 0, 0.25);
+            return forces.sqrMagnitude;
+        }
+
+        private void initFARModel()
+        {
+            bool farInstalled = false;
+
+            foreach (var loadedAssembly in AssemblyLoader.loadedAssemblies)
+            {
+                switch (loadedAssembly.name)
+                {
+                    case "NEAR":
+                        useNEAR = true;
+                        goto case "FerramAerospaceResearch";
+                    case "FerramAerospaceResearch":
+                        string namespaceName = useNEAR ? "NEAR" : "ferram4";
+                        FARBasicDragModelType = loadedAssembly.assembly.GetType(namespaceName + ".FARBasicDragModel");
+                        FARBasicDragModel_YmaxForce = FARBasicDragModelType.GetField("YmaxForce", BindingFlags.Public | BindingFlags.Instance);
+                        FARBasicDragModel_XZmaxForce = FARBasicDragModelType.GetField("XZmaxForce", BindingFlags.Public | BindingFlags.Instance);
+                        FARWingAerodynamicModelType = loadedAssembly.assembly.GetType(namespaceName + ".FARWingAerodynamicModel");
+                        FARWingAerodynamicModel_CalculateForces = FARWingAerodynamicModelType.GetMethodEx("CalculateForces", BindingFlags.Public | BindingFlags.Instance);
+                        FARWingAerodynamicModel_rho = FARWingAerodynamicModelType.GetField("rho", BindingFlags.NonPublic | BindingFlags.Instance);
+                        if(FARWingAerodynamicModel_rho == null)
+                            FARWingAerodynamicModel_rho = loadedAssembly.assembly.GetType(namespaceName + ".FARBaseAerodynamics").GetField("rho", BindingFlags.Public | BindingFlags.Instance); // this has changed in FAR 0.14.3
+                        FARWingAerodynamicModel_stall = FARWingAerodynamicModelType.GetField("stall", BindingFlags.NonPublic | BindingFlags.Instance);
+                        FARWingAerodynamicModel_YmaxForce = FARWingAerodynamicModelType.GetField("YmaxForce", BindingFlags.Public | BindingFlags.Instance);
+                        FARWingAerodynamicModel_XZmaxForce = FARWingAerodynamicModelType.GetField("XZmaxForce", BindingFlags.Public | BindingFlags.Instance);
+                        if (!useNEAR)
+                        {
+                            FARBasicDragModel_RunDragCalculation = FARBasicDragModelType.GetMethodEx("RunDragCalculation", new Type[] { typeof(Vector3d), typeof(double), typeof(double) });
+                            FARAeroUtil_GetMachNumber = loadedAssembly.assembly.GetType(namespaceName + ".FARAeroUtil").GetMethodEx("GetMachNumber", new Type[] { typeof(CelestialBody), typeof(double), typeof(Vector3d)});
+                            FARAeroUtil_GetCurrentDensity = loadedAssembly.assembly.GetType(namespaceName + ".FARAeroUtil").GetMethodEx("GetCurrentDensity", new Type[] { typeof(CelestialBody), typeof(double), typeof(bool) });
+                        }
+                        else
+                        {
+                            FARBasicDragModel_RunDragCalculation = FARBasicDragModelType.GetMethodEx("RunDragCalculation", new Type[] { typeof(Vector3d), typeof(double) });
+                        }
+                        farInstalled = true;
+                        break;
+                }
+            }
+
+            if (!farInstalled)
+            {
+                //ScreenMessages.PostScreenMessage("Ferram Aerospace Research (FAR or NEAR) not installed, or incompatible version, using stock aerodynamics");
+                //ScreenMessages.PostScreenMessage("WARNING: stock aerodynamic model does not predict lift, spacecrafts with wings will have inaccurate predictions");
+                aerodynamicModelName_ = "stock";
+                useStockModel = true;
+                isValid = true;
+                return;
+            }
+            else
+            {
+                if(useNEAR)
+                    aerodynamicModelName_ = "NEAR";
+                else
+                    aerodynamicModelName_ = "FAR";
+            }
+
+            maxFARVelocity = 10000.0;
+            maxFARAngleOfAttack = 180.0 / 180.0 * Math.PI;
+
+            int velocityResolution = 32;
+            int angleOfAttackResolution = 32;
+            int altitudeResolution = 32;
+
+            cachedFARForces = new Vector2[velocityResolution, angleOfAttackResolution, altitudeResolution];
+
+            for (int v = 0; v < velocityResolution; ++v)
+            {
+                for (int a = 0; a < angleOfAttackResolution; ++a)
+                {
+                    for (int m = 0; m < altitudeResolution; ++m)
+                    {
+                        cachedFARForces[v, a, m] = new Vector2(float.NaN, float.NaN);
+                    }
+                }
+            }
+
+            isValid = true;
+
+            precomputeCache();
+        }
+
+        private void precomputeCache()
+        {
+            #if PRECOMPUTE_CACHE
+            if (!cachePrecomputed && isFARInitialized())
+            {
+                for (int v = 0; v < cachedFARForces.GetLength(0); ++v)
+                {
+                    for (int a = 0; a < cachedFARForces.GetLength(1); ++a)
+                    {
+                        for(int m = 0; m < cachedFARForces.GetLength(2); ++m)
+                        {
+                            computeCacheEntry(v, a, m);
+                        }
+                    }
+                }
+                cachePrecomputed = true;
+            }
+#endif
+        }
+
+        private Vector2 computeCacheEntry(int v, int a, int m)
+        {
+            if (!isFARInitialized())
+                throw new Exception("Internal error");
+
+            double vel = maxFARVelocity * (double)v / (double)(cachedFARForces.GetLength(0) - 1);
+            double v2 = Math.Max(1.0, vel * vel);
+
+            Vector3d velocity = new Vector3d(vel, 0, 0);
+            
+            double maxAltitude = body_.atmosphereDepth;
+            double currentAltitude = maxAltitude * (double)m / (double)(cachedFARForces.GetLength(2) - 1);
+            double machNumber = useNEAR ? 0.0 : (double)FARAeroUtil_GetMachNumber.Invoke(null, new object[] { body_, currentAltitude, new Vector3d((float)vel, 0, 0) });
+            double pressure = FlightGlobals.getStaticPressure(currentAltitude, body_);
+            double temperature = FlightGlobals.getExternalTemperature(currentAltitude, body_);
+            double stockRho = FlightGlobals.getAtmDensity(pressure, temperature);
+            double rho = useNEAR ? stockRho : (double)FARAeroUtil_GetCurrentDensity.Invoke(null, new object[] { body_, currentAltitude, false });
+            if (rho < 0.0000000001)
+                return new Vector2(0, 0);
+            double invScale = 1.0 / (rho * v2); // divide by v² and rho before storing the force, to increase accuracy (the reverse operation is performed when reading from the cache)
+
+            double AoA = maxFARAngleOfAttack * ((double)a / (double)(cachedFARForces.GetLength(1) - 1) * 2.0 - 1.0);
+            Vector3d force = computeForces_FAR(rho, machNumber, velocity, new Vector3(0, 1, 0), AoA, 0.25) * invScale;
+            return cachedFARForces[v, a, m] = new Vector2((float)force.x, (float)force.y);
+        }
+
+        private bool isFARInitialized()
+        {
+            if (!farInitialized)
+                farInitialized = (computeFARReferenceDrag() >= 1);
+
+            return farInitialized;
+        }
+
+        private Vector2 getCachedFARForce(int v, int a, int m)
+        {
+            if (!isFARInitialized())
+                return new Vector2(0, 0);
+
+            #if PRECOMPUTE_CACHE
+            return cachedFARForces[v,a,m];
+            #else
+            Vector2 f = cachedFARForces[v, a, m];
+
+            if(float.IsNaN(f.x))
+            {
+                f = computeCacheEntry(v,a,m); 
+            }
+
+            return f;
+            #endif
+        }
+
+        private Vector2 sample2d(int vFloor, float vFrac, int aFloor, float aFrac, int mFloor)
+        {
+            Vector2 f00 = getCachedFARForce(vFloor, aFloor, mFloor);
+            Vector2 f10 = getCachedFARForce(vFloor + 1, aFloor, mFloor);
+
+            Vector2 f01 = getCachedFARForce(vFloor, aFloor + 1, mFloor);
+            Vector2 f11 = getCachedFARForce(vFloor + 1, aFloor + 1, mFloor);
+
+            Vector2 f0 = f01 * aFrac + f00 * (1.0f - aFrac);
+            Vector2 f1 = f11 * aFrac + f10 * (1.0f - aFrac);
+
+            return f1 * vFrac + f0 * (1.0f - vFrac);
+        }
+
+        private Vector2 sample3d(int vFloor, float vFrac, int aFloor, float aFrac, int mFloor, float mFrac)
+        {
+            Vector2 f0 = sample2d(vFloor, vFrac, aFloor, aFrac, mFloor);
+            Vector2 f1 = sample2d(vFloor, vFrac, aFloor, aFrac, mFloor + 1);
+
+            return f1 * mFrac + f0 * (1.0f - mFrac);
+        }
+
+        private Vector2 getFARForce(double velocity, double altitudeAboveSea, double angleOfAttack)
+        {
+            precomputeCache();
+
+            //Util.PostSingleScreenMessage("getFARForce velocity", "velocity = " + velocity);
+            float vFrac = (float)(velocity / maxFARVelocity * (double)(cachedFARForces.GetLength(0)-1));
+            int vFloor = Math.Min(cachedFARForces.GetLength(0)-2, (int)vFrac);
+            vFrac = Math.Min(1.0f, vFrac - (float)vFloor);
+
+            float aFrac = (float)((angleOfAttack / maxFARAngleOfAttack * 0.5 + 0.5) * (double)(cachedFARForces.GetLength(1) - 1));
+            int aFloor = Math.Max(0, Math.Min(cachedFARForces.GetLength(1) - 2, (int)aFrac));
+            aFrac = Math.Max(0.0f, Math.Min(1.0f, aFrac - (float)aFloor));
+
+            double maxAltitude = body_.atmosphereDepth;
+            float mFrac = (float)(altitudeAboveSea / maxAltitude * (double)(cachedFARForces.GetLength(2) - 1));
+            int mFloor = Math.Max(0, Math.Min(cachedFARForces.GetLength(2) - 2, (int)mFrac));
+            mFrac = Math.Max(0.0f, Math.Min(1.0f, mFrac - (float)mFloor));
+
+            if(Verbose)
+            {
+                Util.PostSingleScreenMessage("cache cell", "cache cell: ["+vFloor+", "+aFloor+", "+mFloor+"]");
+                Util.PostSingleScreenMessage("altitude cell", "altitude cell: " + altitudeAboveSea + " / " + maxAltitude + " * " + (double)(cachedFARForces.GetLength(2) - 1));
+            }
+
+            Vector2 res = sample3d(vFloor, vFrac, aFloor, aFrac, mFloor, mFrac);
+            
+            double pressure = FlightGlobals.getStaticPressure(altitudeAboveSea, body_);
+            double temperature = FlightGlobals.getExternalTemperature(altitudeAboveSea, body_);
+            double stockRho = FlightGlobals.getAtmDensity(pressure, temperature);
+            double rho = useNEAR ? stockRho : (double)FARAeroUtil_GetCurrentDensity.Invoke(null, new object[] { body_, altitudeAboveSea, false });
+
+            res = res * (float)(velocity * velocity * rho);
+
+            return res;
+        }
+
+        // returns the total aerodynamic forces that would be applied on the vessel if it was at bodySpacePosition with bodySpaceVelocity relatively to the specified celestial body
+        // dt is the time delta during which the force will be applied, so if the model supports it, it can compute an average force (to be more accurate than a simple instantaneous force)
+        public Vector3d computeForces(CelestialBody body, Vector3d bodySpacePosition, Vector3d airVelocity, double angleOfAttack, double dt)
+        {
+            if(useStockModel)
+                return computeForces_StockDrag(body, bodySpacePosition, airVelocity, dt); // TODO: compute stock lift
+            else
+                return computeForces_FAR(body, bodySpacePosition, airVelocity, angleOfAttack, dt);
+        }
+
+        private Vector3d computeForces_StockDrag(CelestialBody body, Vector3d bodySpacePosition, Vector3d airVelocity, double dt)
+        {
+            double altitudeAboveSea = bodySpacePosition.magnitude - body.Radius;
+            double pressure = FlightGlobals.getStaticPressure(altitudeAboveSea, body);
+            double temperature = FlightGlobals.getExternalTemperature(altitudeAboveSea, body);
+            if (pressure <= 0)
+                return Vector3d.zero;
+
+            double rho = FlightGlobals.getAtmDensity(pressure, temperature);
+
+            double velocityMag = airVelocity.magnitude;
+
+            double crossSectionalArea = PhysicsGlobals.DragMultiplier * mass_;
+            return airVelocity * (-0.5 * rho * velocityMag * stockDragCoeff_ * crossSectionalArea);
+        }
+
+        public Vector3d computeForces_FAR(double rho, double machNumber, Vector3d airVelocity, Vector3d vup, double angleOfAttack, double dt)
+        {
+            Transform vesselTransform = vessel_.ReferenceTransform;
+
+            // this is weird, but the vessel orientation does not match the reference transform (up is forward), this code fixes it but I don't know if it'll work in all cases
+            Vector3d vesselBackward = (Vector3d)(-vesselTransform.up.normalized);
+            Vector3d vesselForward = -vesselBackward;
+            Vector3d vesselUp = (Vector3d)(-vesselTransform.forward.normalized);
+            Vector3d vesselRight = Vector3d.Cross(vesselUp, vesselBackward).normalized;
+
+            Vector3d airVelocityForFixedAoA = (vesselForward * Math.Cos(-angleOfAttack) + vesselUp * Math.Sin(-angleOfAttack)) * airVelocity.magnitude;
+
+            Vector3d totalForce = new Vector3d(0, 0, 0);
+
+            foreach (var part in vessel_.Parts)
+            {
+                if (part.Rigidbody == null)
+                    continue;
+
+                foreach (var module in part.Modules)
+                {
+                    if (FARBasicDragModelType.IsInstanceOfType(module))
+                    {
+                        double YmaxForce = 0, XZmaxForce = 0;
+                        if (!useNEAR)
+                        {
+                            // make sure we don't trigger aerodynamic failures during prediction
+                            YmaxForce = (double)FARBasicDragModel_YmaxForce.GetValue(module);
+                            XZmaxForce = (double)FARBasicDragModel_XZmaxForce.GetValue(module);
+                            FARBasicDragModel_YmaxForce.SetValue(module, Double.MaxValue);
+                            FARBasicDragModel_XZmaxForce.SetValue(module, Double.MaxValue);
+                        }
+
+                        if(useNEAR)
+                            totalForce += (Vector3d)FARBasicDragModel_RunDragCalculation.Invoke(module, new object[] { airVelocityForFixedAoA, rho });
+                        else
+                            totalForce += (Vector3d)FARBasicDragModel_RunDragCalculation.Invoke(module, new object[] { airVelocityForFixedAoA, machNumber, rho });
+
+                        if (!useNEAR)
+                        {
+                            FARBasicDragModel_YmaxForce.SetValue(module, YmaxForce);
+                            FARBasicDragModel_XZmaxForce.SetValue(module, XZmaxForce);
+                        }
+                    }
+
+                    if (FARWingAerodynamicModelType.IsInstanceOfType(module))
+                    {
+                        double YmaxForce = 0, XZmaxForce = 0;
+                        if (!useNEAR)
+                        {
+                            // make sure we don't trigger aerodynamic failures during prediction
+                            YmaxForce = (double)FARWingAerodynamicModel_YmaxForce.GetValue(module);
+                            XZmaxForce = (double)FARWingAerodynamicModel_XZmaxForce.GetValue(module);
+                            FARWingAerodynamicModel_YmaxForce.SetValue(module, Double.MaxValue);
+                            FARWingAerodynamicModel_XZmaxForce.SetValue(module, Double.MaxValue);
+                        }
+
+                        double rhoBackup = (double)FARWingAerodynamicModel_rho.GetValue(module);
+                        FARWingAerodynamicModel_rho.SetValue(module, rho);
+
+                        // FAR uses the stall value computed in the previous frame to compute the new one. This is incompatible with prediction code that shares the same state variables as the normal simulation.
+                        // This is also incompatible with forces caching that is made to improve performances, as such caching can't depend on the previous wing state
+                        // To solve this problem, we assume wings never stall during prediction, and we backup/restore the stall value each time
+                        double stallBackup = (double)FARWingAerodynamicModel_stall.GetValue(module);
+                        FARWingAerodynamicModel_stall.SetValue(module, 0);
+
+                        double PerpVelocity = Vector3d.Dot(part.partTransform.forward, airVelocityForFixedAoA.normalized);
+                        double FARAoA = Math.Asin(Math.Min(Math.Max(PerpVelocity, -1), 1));
+                        if(useNEAR)
+                            totalForce += (Vector3d)FARWingAerodynamicModel_CalculateForces.Invoke(module, new object[] { airVelocityForFixedAoA, FARAoA });
+                        else
+                            totalForce += (Vector3d)FARWingAerodynamicModel_CalculateForces.Invoke(module, new object[] { airVelocityForFixedAoA, machNumber, FARAoA });
+
+                        FARWingAerodynamicModel_rho.SetValue(module, rhoBackup);
+                        FARWingAerodynamicModel_stall.SetValue(module, stallBackup);
+
+                        if (!useNEAR)
+                        {
+                            FARWingAerodynamicModel_YmaxForce.SetValue(module, YmaxForce);
+                            FARWingAerodynamicModel_XZmaxForce.SetValue(module, XZmaxForce);
+                        }
+                    }
+                }
+            }
+
+            if (Double.IsNaN(totalForce.x) || Double.IsNaN(totalForce.y) || Double.IsNaN(totalForce.z))
+            {
+                Debug.Log("Trajectories: WARNING: FAR/NEAR totalForce is NAN (rho=" + rho + ", machNumber=" + machNumber + ", airVelocity=" + airVelocity.magnitude + ", angleOfAttack=" + angleOfAttack);
+                return new Vector3d(0, 0, 0); // Don't send NaN into the simulation as it would cause bad things (infinite loops, crash, etc.). I think this case only happens at the atmosphere edge, so the total force should be 0 anyway.
+            }
+
+            // convert the force computed by FAR (depends on the current vessel orientation, which is irrelevant for the prediction) to the predicted vessel orientation (which depends on the predicted velocity)
+            Vector3d localForce = new Vector3d(Vector3d.Dot(vesselRight, totalForce), Vector3d.Dot(vesselUp, totalForce), Vector3d.Dot(vesselBackward, totalForce));
+
+            //if (Double.IsNaN(localForce.x) || Double.IsNaN(localForce.y) || Double.IsNaN(localForce.z))
+            //    throw new Exception("localForce is NAN");
+
+            Vector3d velForward = airVelocity.normalized;
+            Vector3d velBackward = -velForward;
+            Vector3d velRight = Vector3d.Cross(vup, velBackward);
+            if (velRight.sqrMagnitude < 0.001)
+            {
+                velRight = Vector3d.Cross(vesselUp, velBackward);
+                if (velRight.sqrMagnitude < 0.001)
+                {
+                    velRight = Vector3d.Cross(vesselBackward, velBackward).normalized;
+                }
+                else
+                {
+                    velRight = velRight.normalized;
+                }
+            }
+            else
+                velRight = velRight.normalized;
+            Vector3d velUp = Vector3d.Cross(velBackward, velRight).normalized;
+
+            Vector3d predictedVesselForward = velForward * Math.Cos(angleOfAttack) + velUp * Math.Sin(angleOfAttack);
+            Vector3d predictedVesselBackward = -predictedVesselForward;
+            Vector3d predictedVesselRight = velRight;
+            Vector3d predictedVesselUp = Vector3d.Cross(predictedVesselBackward, predictedVesselRight).normalized;
+
+            Vector3d res = predictedVesselRight * localForce.x + predictedVesselUp * localForce.y + predictedVesselBackward * localForce.z;
+            if (Double.IsNaN(res.x) || Double.IsNaN(res.y) || Double.IsNaN(res.z))
+            {
+                Debug.Log("Trajectories: res is NaN (rho=" + rho + ", machNumber=" + machNumber + ", airVelocity=" + airVelocity.magnitude + ", angleOfAttack=" + angleOfAttack);
+                return new Vector3d(0, 0, 0); // Don't send NaN into the simulation as it would cause bad things (infinite loops, crash, etc.). I think this case only happens at the atmosphere edge, so the total force should be 0 anyway.
+            }
+            return res;
+        }
+
+        private Vector3d computeForces_FAR(CelestialBody body, Vector3d bodySpacePosition, Vector3d airVelocity, double angleOfAttack, double dt)
+        {
+            double altitudeAboveSea = bodySpacePosition.magnitude - body.Radius;
+
+            double pressure = FlightGlobals.getStaticPressure(altitudeAboveSea, body);
+            if (pressure <= 0) {
+                return Vector3d.zero;
+            }
+                
+            double temperature = FlightGlobals.getExternalTemperature(altitudeAboveSea, body);
+            
+            double stockRho = FlightGlobals.getAtmDensity(pressure, temperature);
+
+
+            double rho = useNEAR ? stockRho : (double)FARAeroUtil_GetCurrentDensity.Invoke(null, new object[] { body, altitudeAboveSea, false });
+
+            double actualMachNumber = useNEAR ? 0.0 : (double)FARAeroUtil_GetMachNumber.Invoke(null, new object[] { body_, altitudeAboveSea, new Vector3d((float)airVelocity.magnitude, 0, 0) });
+#if !USE_CACHE
+            return computeForces_FAR(rho, actualMachNumber, airVelocity, bodySpacePosition, angleOfAttack, dt);
+#else
+            //double approxMachNumber = useNEAR ? 0.0 : (double)FARAeroUtil_GetMachNumber.Invoke(null, new object[] { body_, body.maxAtmosphereAltitude * 0.5, new Vector3d((float)airVelocity.magnitude, 0, 0) });
+            //Util.PostSingleScreenMessage("machNum", "machNumber = " + actualMachNumber + " ; approx machNumber = " + approxMachNumber);
+
+            Vector2 force = getFARForce(airVelocity.magnitude, altitudeAboveSea, angleOfAttack);
+
+            Vector3d forward = airVelocity.normalized;
+            Vector3d right = Vector3d.Cross(forward, bodySpacePosition).normalized;
+            Vector3d up = Vector3d.Cross(right, forward).normalized;
+
+            return forward * force.x + up * force.y;
+#endif
+        }
+    }
+}